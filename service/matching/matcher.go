--- conflicted
+++ resolved
@@ -265,18 +265,14 @@
 				fwdrTokenC = nil
 				continue
 			}
-<<<<<<< HEAD
 			return t, err
-=======
-			return nil, err
 		case <-noPollerCtxC:
 			// only error if there has not been a recent poller. Otherwise, let it wait for the remaining time
 			// hopping for a match, or ultimately returning the default CDE error.
 			if tm.timeSinceLastPoll() > tm.config.QueryPollerUnavailableWindow() {
-				return nil, errNoRecentPoller
+				return t, errNoRecentPoller
 			}
 			continue
->>>>>>> 234c20ad
 		case <-ctx.Done():
 			return t, ctx.Err()
 		}
