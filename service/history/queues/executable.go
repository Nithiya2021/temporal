--- conflicted
+++ resolved
@@ -531,18 +531,12 @@
 	e.scheduledTime = t
 }
 
-<<<<<<< HEAD
-func (e *executableImpl) GetDestination() string {
-	// for now it's okay to panic, consider changing this
-	return e.Task.(tasks.HasDestination).GetDestination()
-=======
 // GetDestination returns the embedded task's destination if it exists. Defaults to an empty string.
 func (e *executableImpl) GetDestination() string {
 	if t, ok := e.Task.(tasks.HasDestination); ok {
 		return t.GetDestination()
 	}
 	return ""
->>>>>>> 234c20ad
 }
 
 func (e *executableImpl) shouldResubmitOnNack(attempt int, err error) bool {
