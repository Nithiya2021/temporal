--- conflicted
+++ resolved
@@ -30,14 +30,13 @@
 	"time"
 
 	"github.com/dgryski/go-farm"
-<<<<<<< HEAD
-=======
-
-	"github.com/uber/cadence/.gen/go/shared"
-	"github.com/uber/cadence/common"
-	"github.com/uber/cadence/common/archiver"
-	"github.com/uber/cadence/common/archiver/gcloud/connector"
->>>>>>> 3973b054
+	"github.com/gogo/protobuf/types"
+	commonproto "go.temporal.io/temporal-proto/common"
+
+	archiverproto "github.com/temporalio/temporal/.gen/proto/archiver"
+	"github.com/temporalio/temporal/common/archiver"
+	"github.com/temporalio/temporal/common/archiver/gcloud/connector"
+	"github.com/temporalio/temporal/common/codec"
 )
 
 func encode(v interface{}) ([]byte, error) {
@@ -128,9 +127,10 @@
 	return json.Marshal(token)
 }
 
-func decodeVisibilityRecord(data []byte) (*visibilityRecord, error) {
-	record := &visibilityRecord{}
-	err := json.Unmarshal(data, record)
+func decodeVisibilityRecord(data []byte) (*archiverproto.ArchiveVisibilityRequest, error) {
+	record := &archiverproto.ArchiveVisibilityRequest{}
+	encoder := codec.NewJSONPBEncoder()
+	err := encoder.Decode(data, record)
 	if err != nil {
 		return nil, err
 	}
@@ -149,22 +149,22 @@
 	return token, err
 }
 
-func convertToExecutionInfo(record *visibilityRecord) *shared.WorkflowExecutionInfo {
-	return &shared.WorkflowExecutionInfo{
-		Execution: &shared.WorkflowExecution{
-			WorkflowId: common.StringPtr(record.WorkflowID),
-			RunId:      common.StringPtr(record.RunID),
+func convertToExecutionInfo(record *archiverproto.ArchiveVisibilityRequest) *commonproto.WorkflowExecutionInfo {
+	return &commonproto.WorkflowExecutionInfo{
+		Execution: &commonproto.WorkflowExecution{
+			WorkflowId: record.WorkflowID,
+			RunId:      record.RunID,
 		},
-		Type: &shared.WorkflowType{
-			Name: common.StringPtr(record.WorkflowTypeName),
+		Type: &commonproto.WorkflowType{
+			Name: record.WorkflowTypeName,
 		},
-		StartTime:     common.Int64Ptr(record.StartTimestamp),
-		ExecutionTime: common.Int64Ptr(record.ExecutionTimestamp),
-		CloseTime:     common.Int64Ptr(record.CloseTimestamp),
-		CloseStatus:   record.CloseStatus.Ptr(),
-		HistoryLength: common.Int64Ptr(record.HistoryLength),
+		StartTime:     &types.Int64Value{Value: record.StartTimestamp},
+		ExecutionTime: record.ExecutionTimestamp,
+		CloseTime:     &types.Int64Value{Value: record.CloseTimestamp},
+		CloseStatus:   record.CloseStatus,
+		HistoryLength: record.HistoryLength,
 		Memo:          record.Memo,
-		SearchAttributes: &shared.SearchAttributes{
+		SearchAttributes: &commonproto.SearchAttributes{
 			IndexedFields: archiver.ConvertSearchAttrToBytes(record.SearchAttributes),
 		},
 	}
