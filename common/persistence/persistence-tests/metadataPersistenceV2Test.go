// The MIT License
//
// Copyright (c) 2020 Temporal Technologies Inc.  All rights reserved.
//
// Copyright (c) 2020 Uber Technologies, Inc.
//
// Permission is hereby granted, free of charge, to any person obtaining a copy
// of this software and associated documentation files (the "Software"), to deal
// in the Software without restriction, including without limitation the rights
// to use, copy, modify, merge, publish, distribute, sublicense, and/or sell
// copies of the Software, and to permit persons to whom the Software is
// furnished to do so, subject to the following conditions:
//
// The above copyright notice and this permission notice shall be included in
// all copies or substantial portions of the Software.
//
// THE SOFTWARE IS PROVIDED "AS IS", WITHOUT WARRANTY OF ANY KIND, EXPRESS OR
// IMPLIED, INCLUDING BUT NOT LIMITED TO THE WARRANTIES OF MERCHANTABILITY,
// FITNESS FOR A PARTICULAR PURPOSE AND NONINFRINGEMENT. IN NO EVENT SHALL THE
// AUTHORS OR COPYRIGHT HOLDERS BE LIABLE FOR ANY CLAIM, DAMAGES OR OTHER
// LIABILITY, WHETHER IN AN ACTION OF CONTRACT, TORT OR OTHERWISE, ARISING FROM,
// OUT OF OR IN CONNECTION WITH THE SOFTWARE OR THE USE OR OTHER DEALINGS IN
// THE SOFTWARE.

package persistencetests

import (
	"fmt"
	"os"
	"reflect"
	"strconv"
	"strings"
	"sync"
	"sync/atomic"
	"testing"
	"time"

	"github.com/pborman/uuid"
	log "github.com/sirupsen/logrus"
	"github.com/stretchr/testify/require"
	namespacepb "go.temporal.io/temporal-proto/namespace"
	"go.temporal.io/temporal-proto/serviceerror"

	"github.com/temporalio/temporal/.gen/proto/persistenceblobs"
	"github.com/temporalio/temporal/common/cluster"
	p "github.com/temporalio/temporal/common/persistence"
	"github.com/temporalio/temporal/common/primitives"
)

type (
	// MetadataPersistenceSuiteV2 is test of the V2 version of metadata persistence
	MetadataPersistenceSuiteV2 struct {
		TestBase
		// override suite.Suite.Assertions with require.Assertions; this means that s.NotNil(nil) will stop the test,
		// not merely log an error
		*require.Assertions
	}
)

// SetupSuite implementation
func (m *MetadataPersistenceSuiteV2) SetupSuite() {
	if testing.Verbose() {
		log.SetOutput(os.Stdout)
	}
}

// SetupTest implementation
func (m *MetadataPersistenceSuiteV2) SetupTest() {
	// Have to define our overridden assertions in the test setup. If we did it earlier, s.T() will return nil
	m.Assertions = require.New(m.T())

	// cleanup the namespace created
	var token []byte
	pageSize := 10
ListLoop:
	for {
		resp, err := m.ListNamespaces(pageSize, token)
		m.NoError(err)
		token = resp.NextPageToken
		for _, n := range resp.Namespaces {
			m.NoError(m.DeleteNamespace(n.Namespace.Info.Id, ""))
		}
		if len(token) == 0 {
			break ListLoop
		}
	}
}

// TearDownTest implementation
func (m *MetadataPersistenceSuiteV2) TearDownTest() {
}

// TearDownSuite implementation
func (m *MetadataPersistenceSuiteV2) TearDownSuite() {
	m.TearDownWorkflowStore()
}

// TestCreateNamespace test
func (m *MetadataPersistenceSuiteV2) TestCreateNamespace() {
	id := primitives.UUID(uuid.NewRandom()[:])
	name := "create-namespace-test-name"
	status := namespacepb.NamespaceStatus_Registered
	description := "create-namespace-test-description"
	owner := "create-namespace-test-owner"
	data := map[string]string{"k1": "v1"}
	retention := int32(10)
	emitMetric := true
	historyArchivalStatus := namespacepb.ArchivalStatus_Enabled
	historyArchivalURI := "test://history/uri"
	visibilityArchivalStatus := namespacepb.ArchivalStatus_Enabled
	visibilityArchivalURI := "test://visibility/uri"
	badBinaries := &namespacepb.BadBinaries{map[string]*namespacepb.BadBinaryInfo{}}
	isGlobalNamespace := false
	configVersion := int64(0)
	failoverVersion := int64(0)

	resp0, err0 := m.CreateNamespace(
		&persistenceblobs.NamespaceInfo{
			Id:          id,
			Name:        name,
			Status:      status,
			Description: description,
			Owner:  owner,
			Data:        data,
		},
		&persistenceblobs.NamespaceConfig{
			RetentionDays:            retention,
			EmitMetric:               emitMetric,
			HistoryArchivalStatus:    historyArchivalStatus,
			HistoryArchivalURI:       historyArchivalURI,
			VisibilityArchivalStatus: visibilityArchivalStatus,
			VisibilityArchivalURI:    visibilityArchivalURI,
			BadBinaries:              badBinaries,
		},
		&persistenceblobs.NamespaceReplicationConfig{},
		isGlobalNamespace,
		configVersion,
		failoverVersion,
	)
	m.NoError(err0)
	m.NotNil(resp0)
	m.EqualValues(id, resp0.ID)

	// for namespace which do not have replication config set, will default to
	// use current cluster as active, with current cluster as all clusters
	resp1, err1 := m.GetNamespace(id, "")
	m.NoError(err1)
	m.NotNil(resp1)
	m.EqualValues(id, resp1.Namespace.Info.Id)
	m.Equal(name, resp1.Namespace.Info.Name)
	m.Equal(status, resp1.Namespace.Info.Status)
	m.Equal(description, resp1.Namespace.Info.Description)
	m.Equal(owner, resp1.Namespace.Info.Owner)
	m.Equal(data, resp1.Namespace.Info.Data)
	m.Equal(retention, resp1.Namespace.Config.RetentionDays)
	m.Equal(emitMetric, resp1.Namespace.Config.EmitMetric)
	m.Equal(historyArchivalStatus, resp1.Namespace.Config.HistoryArchivalStatus)
	m.Equal(historyArchivalURI, resp1.Namespace.Config.HistoryArchivalURI)
	m.Equal(visibilityArchivalStatus, resp1.Namespace.Config.VisibilityArchivalStatus)
	m.Equal(visibilityArchivalURI, resp1.Namespace.Config.VisibilityArchivalURI)
	m.Equal(badBinaries, resp1.Namespace.Config.BadBinaries)
	m.Equal(cluster.TestCurrentClusterName, resp1.Namespace.ReplicationConfig.ActiveClusterName)
	m.Equal(1, len(resp1.Namespace.ReplicationConfig.Clusters))
	m.Equal(isGlobalNamespace, resp1.IsGlobalNamespace)
	m.Equal(configVersion, resp1.Namespace.ConfigVersion)
	m.Equal(failoverVersion, resp1.Namespace.FailoverVersion)
	m.True(resp1.Namespace.ReplicationConfig.Clusters[0] == cluster.TestCurrentClusterName)
	m.Equal(p.InitialFailoverNotificationVersion, resp1.Namespace.FailoverNotificationVersion)

	resp2, err2 := m.CreateNamespace(
		&persistenceblobs.NamespaceInfo{
			Id:          uuid.NewRandom(),
			Name:        name,
			Status:      status,
			Description: "fail",
			Owner:       "fail",
			Data:        map[string]string{},
		},
		&persistenceblobs.NamespaceConfig{
			RetentionDays:            100,
			EmitMetric:               false,
			HistoryArchivalStatus:    namespacepb.ArchivalStatus_Disabled,
			HistoryArchivalURI:       "",
			VisibilityArchivalStatus: namespacepb.ArchivalStatus_Disabled,
			VisibilityArchivalURI:    "",
		},
		&persistenceblobs.NamespaceReplicationConfig{},
		isGlobalNamespace,
		configVersion,
		failoverVersion,
	)
	m.Error(err2)
	m.IsType(&serviceerror.NamespaceAlreadyExists{}, err2)
	m.Nil(resp2)
}

// TestGetNamespace test
func (m *MetadataPersistenceSuiteV2) TestGetNamespace() {
	id := primitives.UUID(uuid.NewRandom()[:])
	name := "get-namespace-test-name"
	status := namespacepb.NamespaceStatus_Registered
	description := "get-namespace-test-description"
	owner := "get-namespace-test-owner"
	data := map[string]string{"k1": "v1"}
	retention := int32(10)
	emitMetric := true
	historyArchivalStatus := namespacepb.ArchivalStatus_Enabled
	historyArchivalURI := "test://history/uri"
	visibilityArchivalStatus := namespacepb.ArchivalStatus_Enabled
	visibilityArchivalURI := "test://visibility/uri"

	clusterActive := "some random active cluster name"
	clusterStandby := "some random standby cluster name"
	configVersion := int64(11)
	failoverVersion := int64(59)
	isGlobalNamespace := true
	clusters := []string{ clusterActive, clusterStandby }

	resp0, err0 := m.GetNamespace(nil, "does-not-exist")
	m.Nil(resp0)
	m.Error(err0)
	m.IsType(&serviceerror.NotFound{}, err0)
	testBinaries := &namespacepb.BadBinaries{
		Binaries: map[string]*namespacepb.BadBinaryInfo{
			"abc": {
				Reason:          "test-reason",
				Operator:        "test-operator",
				CreatedTimeNano: 123,
			},
		},
	}

	resp1, err1 := m.CreateNamespace(
		&persistenceblobs.NamespaceInfo{
			Id:          id,
			Name:        name,
			Status:      status,
			Description: description,
			Owner:       owner,
			Data:        data,
		},
		&persistenceblobs.NamespaceConfig{
			RetentionDays:            retention,
			EmitMetric:               emitMetric,
			HistoryArchivalStatus:    historyArchivalStatus,
			HistoryArchivalURI:       historyArchivalURI,
			VisibilityArchivalStatus: visibilityArchivalStatus,
			VisibilityArchivalURI:    visibilityArchivalURI,
			BadBinaries:              testBinaries,
		},
		&persistenceblobs.NamespaceReplicationConfig{
			ActiveClusterName: clusterActive,
			Clusters:          clusters,
		},
		isGlobalNamespace,
		configVersion,
		failoverVersion,
	)
	m.NoError(err1)
	m.NotNil(resp1)
	m.EqualValues(id, resp1.ID)

	resp2, err2 := m.GetNamespace(id, "")
	m.NoError(err2)
	m.NotNil(resp2)
	m.EqualValues(id, resp2.Namespace.Info.Id)
	m.Equal(name, resp2.Namespace.Info.Name)
	m.Equal(status, resp2.Namespace.Info.Status)
	m.Equal(description, resp2.Namespace.Info.Description)
	m.Equal(owner, resp2.Namespace.Info.Owner)
	m.Equal(data, resp2.Namespace.Info.Data)
	m.Equal(retention, resp2.Namespace.Config.RetentionDays)
	m.Equal(emitMetric, resp2.Namespace.Config.EmitMetric)
	m.Equal(historyArchivalStatus, resp2.Namespace.Config.HistoryArchivalStatus)
	m.Equal(historyArchivalURI, resp2.Namespace.Config.HistoryArchivalURI)
	m.Equal(visibilityArchivalStatus, resp2.Namespace.Config.VisibilityArchivalStatus)
	m.Equal(visibilityArchivalURI, resp2.Namespace.Config.VisibilityArchivalURI)
	m.True(reflect.DeepEqual(testBinaries, resp2.Namespace.Config.BadBinaries))
	m.Equal(clusterActive, resp2.Namespace.ReplicationConfig.ActiveClusterName)
	m.Equal(len(clusters), len(resp2.Namespace.ReplicationConfig.Clusters))
	for index := range clusters {
		m.Equal(clusters[index], resp2.Namespace.ReplicationConfig.Clusters[index])
	}
	m.Equal(isGlobalNamespace, resp2.IsGlobalNamespace)
	m.Equal(configVersion, resp2.Namespace.ConfigVersion)
	m.Equal(failoverVersion, resp2.Namespace.FailoverVersion)
	m.Equal(p.InitialFailoverNotificationVersion, resp2.Namespace.FailoverNotificationVersion)

	resp3, err3 := m.GetNamespace(nil, name)
	m.NoError(err3)
	m.NotNil(resp3)
	m.EqualValues(id, resp3.Namespace.Info.Id)
	m.Equal(name, resp3.Namespace.Info.Name)
	m.Equal(status, resp3.Namespace.Info.Status)
	m.Equal(description, resp3.Namespace.Info.Description)
	m.Equal(owner, resp3.Namespace.Info.Owner)
	m.Equal(data, resp3.Namespace.Info.Data)
	m.Equal(retention, resp3.Namespace.Config.RetentionDays)
	m.Equal(emitMetric, resp3.Namespace.Config.EmitMetric)
	m.Equal(historyArchivalStatus, resp3.Namespace.Config.HistoryArchivalStatus)
	m.Equal(historyArchivalURI, resp3.Namespace.Config.HistoryArchivalURI)
	m.Equal(visibilityArchivalStatus, resp3.Namespace.Config.VisibilityArchivalStatus)
	m.Equal(visibilityArchivalURI, resp3.Namespace.Config.VisibilityArchivalURI)
	m.Equal(clusterActive, resp3.Namespace.ReplicationConfig.ActiveClusterName)
	m.Equal(len(clusters), len(resp3.Namespace.ReplicationConfig.Clusters))
	for index := range clusters {
		m.Equal(clusters[index], resp3.Namespace.ReplicationConfig.Clusters[index])
	}
	m.Equal(isGlobalNamespace, resp3.IsGlobalNamespace)
	m.Equal(configVersion, resp3.Namespace.ConfigVersion)
	m.Equal(failoverVersion, resp3.Namespace.FailoverVersion)
	m.Equal(p.InitialFailoverNotificationVersion, resp3.Namespace.FailoverNotificationVersion)

	resp4, err4 := m.GetNamespace(id, name)
	m.Error(err4)
	m.IsType(&serviceerror.InvalidArgument{}, err4)
	m.Nil(resp4)

	resp5, err5 := m.GetNamespace(nil, "")
	m.Nil(resp5)
	m.IsType(&serviceerror.InvalidArgument{}, err5)
}

// TestConcurrentCreateNamespace test
func (m *MetadataPersistenceSuiteV2) TestConcurrentCreateNamespace() {
	id := primitives.UUID(uuid.NewRandom()[:])

	name := "concurrent-create-namespace-test-name"
	status := namespacepb.NamespaceStatus_Registered
	description := "concurrent-create-namespace-test-description"
	owner := "create-namespace-test-owner"
	retention := int32(10)
	emitMetric := true
	historyArchivalStatus := namespacepb.ArchivalStatus_Enabled
	historyArchivalURI := "test://history/uri"
	visibilityArchivalStatus := namespacepb.ArchivalStatus_Enabled
	visibilityArchivalURI := "test://visibility/uri"

	clusterActive := "some random active cluster name"
	clusterStandby := "some random standby cluster name"
	configVersion := int64(10)
	failoverVersion := int64(59)
	isGlobalNamespace := true
	clusters := []string{ clusterActive,  clusterStandby }


	testBinaries := &namespacepb.BadBinaries{
		Binaries: map[string]*namespacepb.BadBinaryInfo{
			"abc": {
				Reason:          "test-reason",
				Operator:        "test-operator",
				CreatedTimeNano: 123,
			},
		},
	}
	concurrency := 16
	successCount := int32(0)
	var wg sync.WaitGroup
	for i := 1; i <= concurrency; i++ {
		newValue := fmt.Sprintf("v-%v", i)
		wg.Add(1)
		go func(data map[string]string) {
			_, err1 := m.CreateNamespace(
				&persistenceblobs.NamespaceInfo{
					Id:          id,
					Name:        name,
					Status:      status,
					Description: description,
					Owner:       owner,
					Data:        data,
				},
				&persistenceblobs.NamespaceConfig{
					RetentionDays:            retention,
					EmitMetric:               emitMetric,
					HistoryArchivalStatus:    historyArchivalStatus,
					HistoryArchivalURI:       historyArchivalURI,
					VisibilityArchivalStatus: visibilityArchivalStatus,
					VisibilityArchivalURI:    visibilityArchivalURI,
					BadBinaries:              testBinaries,
				},
				&persistenceblobs.NamespaceReplicationConfig{
					ActiveClusterName: clusterActive,
					Clusters:          clusters,
				},
				isGlobalNamespace,
				configVersion,
				failoverVersion,
			)
			if err1 == nil {
				atomic.AddInt32(&successCount, 1)
			}
			wg.Done()
		}(map[string]string{"k0": newValue})
	}
	wg.Wait()
	m.Equal(int32(1), successCount)

	resp, err3 := m.GetNamespace(nil, name)
	m.NoError(err3)
	m.NotNil(resp)
	m.Equal(name, resp.Namespace.Info.Name)
	m.Equal(status, resp.Namespace.Info.Status)
	m.Equal(description, resp.Namespace.Info.Description)
	m.Equal(owner, resp.Namespace.Info.Owner)
	m.Equal(retention, resp.Namespace.Config.RetentionDays)
	m.Equal(emitMetric, resp.Namespace.Config.EmitMetric)
	m.Equal(historyArchivalStatus, resp.Namespace.Config.HistoryArchivalStatus)
	m.Equal(historyArchivalURI, resp.Namespace.Config.HistoryArchivalURI)
	m.Equal(visibilityArchivalStatus, resp.Namespace.Config.VisibilityArchivalStatus)
	m.Equal(visibilityArchivalURI, resp.Namespace.Config.VisibilityArchivalURI)
	m.True(reflect.DeepEqual(testBinaries, resp.Namespace.Config.BadBinaries))
	m.Equal(clusterActive, resp.Namespace.ReplicationConfig.ActiveClusterName)
	m.Equal(len(clusters), len(resp.Namespace.ReplicationConfig.Clusters))
	for index := range clusters {
		m.Equal(clusters[index], resp.Namespace.ReplicationConfig.Clusters[index])
	}
	m.Equal(isGlobalNamespace, resp.IsGlobalNamespace)
	m.Equal(configVersion, resp.Namespace.ConfigVersion)
	m.Equal(failoverVersion, resp.Namespace.FailoverVersion)

	//check namespace data
	ss := strings.Split(resp.Namespace.Info.Data["k0"], "-")
	m.Equal(2, len(ss))
	vi, err := strconv.Atoi(ss[1])
	m.NoError(err)
	m.Equal(true, vi > 0 && vi <= concurrency)
}

// TestConcurrentUpdateNamespace test
func (m *MetadataPersistenceSuiteV2) TestConcurrentUpdateNamespace() {
	id := primitives.UUID(uuid.NewRandom()[:])
	name := "concurrent-update-namespace-test-name"
	status := namespacepb.NamespaceStatus_Registered
	description := "update-namespace-test-description"
	owner := "update-namespace-test-owner"
	data := map[string]string{"k1": "v1"}
	retention := int32(10)
	emitMetric := true
	historyArchivalStatus := namespacepb.ArchivalStatus_Enabled
	historyArchivalURI := "test://history/uri"
	visibilityArchivalStatus := namespacepb.ArchivalStatus_Enabled
	visibilityArchivalURI := "test://visibility/uri"
	badBinaries := &namespacepb.BadBinaries{map[string]*namespacepb.BadBinaryInfo{}}

	clusterActive := "some random active cluster name"
	clusterStandby := "some random standby cluster name"
	configVersion := int64(10)
	failoverVersion := int64(59)
	isGlobalNamespace := true
	clusters := []string{ clusterActive,  clusterStandby, }

	resp1, err1 := m.CreateNamespace(
		&persistenceblobs.NamespaceInfo{
			Id:          id,
			Name:        name,
			Status:      status,
			Description: description,
			Owner:       owner,
			Data:        data,
		},
		&persistenceblobs.NamespaceConfig{
			RetentionDays:            retention,
			EmitMetric:               emitMetric,
			HistoryArchivalStatus:    historyArchivalStatus,
			HistoryArchivalURI:       historyArchivalURI,
			VisibilityArchivalStatus: visibilityArchivalStatus,
			VisibilityArchivalURI:    visibilityArchivalURI,
			BadBinaries:              badBinaries,
		},
		&persistenceblobs.NamespaceReplicationConfig{
			ActiveClusterName: clusterActive,
			Clusters:          clusters,
		},
		isGlobalNamespace,
		configVersion,
		failoverVersion,
	)
	m.NoError(err1)
	m.EqualValues(id, resp1.ID)

	resp2, err2 := m.GetNamespace(id, "")
	m.NoError(err2)
	m.Equal(badBinaries, resp2.Namespace.Config.BadBinaries)
	metadata, err := m.MetadataManager.GetMetadata()
	m.NoError(err)
	notificationVersion := metadata.NotificationVersion

	testBinaries := &namespacepb.BadBinaries{
		Binaries: map[string]*namespacepb.BadBinaryInfo{
			"abc": {
				Reason:          "test-reason",
				Operator:        "test-operator",
				CreatedTimeNano: 123,
			},
		},
	}
	concurrency := 16
	successCount := int32(0)
	var wg sync.WaitGroup
	for i := 1; i <= concurrency; i++ {
		newValue := fmt.Sprintf("v-%v", i)
		wg.Add(1)
		go func(updatedData map[string]string) {
			err3 := m.UpdateNamespace(
				&persistenceblobs.NamespaceInfo{
					Id:          resp2.Namespace.Info.Id,
					Name:        resp2.Namespace.Info.Name,
					Status:      resp2.Namespace.Info.Status,
					Description: resp2.Namespace.Info.Description,
					Owner:       resp2.Namespace.Info.Owner,
					Data:        updatedData,
				},
				&persistenceblobs.NamespaceConfig{
					RetentionDays:            resp2.Namespace.Config.RetentionDays,
					EmitMetric:               resp2.Namespace.Config.EmitMetric,
					HistoryArchivalStatus:    resp2.Namespace.Config.HistoryArchivalStatus,
					HistoryArchivalURI:       resp2.Namespace.Config.HistoryArchivalURI,
					VisibilityArchivalStatus: resp2.Namespace.Config.VisibilityArchivalStatus,
					VisibilityArchivalURI:    resp2.Namespace.Config.VisibilityArchivalURI,
					BadBinaries:              testBinaries,
				},
				&persistenceblobs.NamespaceReplicationConfig{
					ActiveClusterName: resp2.Namespace.ReplicationConfig.ActiveClusterName,
					Clusters:          resp2.Namespace.ReplicationConfig.Clusters,
				},
<<<<<<< HEAD
				resp2.Namespace.ConfigVersion,
				resp2.Namespace.FailoverVersion,
				resp2.Namespace.FailoverNotificationVersion,
=======
				resp2.ConfigVersion,
				resp2.FailoverVersion,
				resp2.FailoverNotificationVersion,
				nil,
>>>>>>> 651a26b2
				notificationVersion,
			)
			if err3 == nil {
				atomic.AddInt32(&successCount, 1)
			}
			wg.Done()
		}(map[string]string{"k0": newValue})
	}
	wg.Wait()
	m.Equal(int32(1), successCount)

	resp3, err3 := m.GetNamespace(nil, name)
	m.NoError(err3)
	m.NotNil(resp3)
	m.EqualValues(id, resp3.Namespace.Info.Id)
	m.Equal(name, resp3.Namespace.Info.Name)
	m.Equal(status, resp3.Namespace.Info.Status)
	m.Equal(isGlobalNamespace, resp3.IsGlobalNamespace)
	m.Equal(description, resp3.Namespace.Info.Description)
	m.Equal(owner, resp3.Namespace.Info.Owner)

	m.Equal(retention, resp3.Namespace.Config.RetentionDays)
	m.Equal(emitMetric, resp3.Namespace.Config.EmitMetric)
	m.Equal(historyArchivalStatus, resp3.Namespace.Config.HistoryArchivalStatus)
	m.Equal(historyArchivalURI, resp3.Namespace.Config.HistoryArchivalURI)
	m.Equal(visibilityArchivalStatus, resp3.Namespace.Config.VisibilityArchivalStatus)
	m.Equal(visibilityArchivalURI, resp3.Namespace.Config.VisibilityArchivalURI)
	m.True(reflect.DeepEqual(testBinaries, resp3.Namespace.Config.BadBinaries))
	m.Equal(clusterActive, resp3.Namespace.ReplicationConfig.ActiveClusterName)
	m.Equal(len(clusters), len(resp3.Namespace.ReplicationConfig.Clusters))
	for index := range clusters {
		m.Equal(clusters[index], resp3.Namespace.ReplicationConfig.Clusters[index])
	}
	m.Equal(isGlobalNamespace, resp3.IsGlobalNamespace)
	m.Equal(configVersion, resp3.Namespace.ConfigVersion)
	m.Equal(failoverVersion, resp3.Namespace.FailoverVersion)

	//check namespace data
	ss := strings.Split(resp3.Namespace.Info.Data["k0"], "-")
	m.Equal(2, len(ss))
	vi, err := strconv.Atoi(ss[1])
	m.NoError(err)
	m.Equal(true, vi > 0 && vi <= concurrency)
}

// TestUpdateNamespace test
func (m *MetadataPersistenceSuiteV2) TestUpdateNamespace() {
	id := primitives.UUID(uuid.NewRandom()[:])
	name := "update-namespace-test-name"
	status := namespacepb.NamespaceStatus_Registered
	description := "update-namespace-test-description"
	owner := "update-namespace-test-owner"
	data := map[string]string{"k1": "v1"}
	retention := int32(10)
	emitMetric := true
	historyArchivalStatus := namespacepb.ArchivalStatus_Enabled
	historyArchivalURI := "test://history/uri"
	visibilityArchivalStatus := namespacepb.ArchivalStatus_Enabled
	visibilityArchivalURI := "test://visibility/uri"

	clusterActive := "some random active cluster name"
	clusterStandby := "some random standby cluster name"
	configVersion := int64(10)
	failoverVersion := int64(59)
<<<<<<< HEAD
	isGlobalNamespace := true
	clusters := []string{ clusterActive, clusterStandby }
=======
	failoverEndTime := time.Now().UnixNano()
	isGlobalDomain := true
	clusters := []*p.ClusterReplicationConfig{
		{
			ClusterName: clusterActive,
		},
		{
			ClusterName: clusterStandby,
		},
	}
>>>>>>> 651a26b2

	resp1, err1 := m.CreateNamespace(
		&persistenceblobs.NamespaceInfo{
			Id:          id,
			Name:        name,
			Status:      status,
			Description: description,
			Owner:       owner,
			Data:        data,
		},
		&persistenceblobs.NamespaceConfig{
			RetentionDays:            retention,
			EmitMetric:               emitMetric,
			HistoryArchivalStatus:    historyArchivalStatus,
			HistoryArchivalURI:       historyArchivalURI,
			VisibilityArchivalStatus: visibilityArchivalStatus,
			VisibilityArchivalURI:    visibilityArchivalURI,
		},
		&persistenceblobs.NamespaceReplicationConfig{
			ActiveClusterName: clusterActive,
			Clusters:          clusters,
		},
		isGlobalNamespace,
		configVersion,
		failoverVersion,
	)
	m.NoError(err1)
	m.EqualValues(id, resp1.ID)

	resp2, err2 := m.GetNamespace(id, "")
	m.NoError(err2)
	metadata, err := m.MetadataManager.GetMetadata()
	m.NoError(err)
	notificationVersion := metadata.NotificationVersion

	updatedStatus := namespacepb.NamespaceStatus_Deprecated
	updatedDescription := "description-updated"
	updatedOwner := "owner-updated"
	//This will overriding the previous key-value pair
	updatedData := map[string]string{"k1": "v2"}
	updatedRetention := int32(20)
	updatedEmitMetric := false
	updatedHistoryArchivalStatus := namespacepb.ArchivalStatus_Disabled
	updatedHistoryArchivalURI := ""
	updatedVisibilityArchivalStatus := namespacepb.ArchivalStatus_Disabled
	updatedVisibilityArchivalURI := ""

	updateClusterActive := "other random active cluster name"
	updateClusterStandby := "other random standby cluster name"
	updateConfigVersion := int64(12)
	updateFailoverVersion := int64(28)
	updateFailoverNotificationVersion := int64(14)
	updateClusters := []string{ updateClusterActive, updateClusterStandby }

	testBinaries := &namespacepb.BadBinaries{
		Binaries: map[string]*namespacepb.BadBinaryInfo{
			"abc": {
				Reason:          "test-reason",
				Operator:        "test-operator",
				CreatedTimeNano: 123,
			},
		},
	}

	err3 := m.UpdateNamespace(
		&persistenceblobs.NamespaceInfo{
			Id:          resp2.Namespace.Info.Id,
			Name:        resp2.Namespace.Info.Name,
			Status:      updatedStatus,
			Description: updatedDescription,
			Owner:       updatedOwner,
			Data:        updatedData,
		},
		&persistenceblobs.NamespaceConfig{
			RetentionDays:            updatedRetention,
			EmitMetric:               updatedEmitMetric,
			HistoryArchivalStatus:    updatedHistoryArchivalStatus,
			HistoryArchivalURI:       updatedHistoryArchivalURI,
			VisibilityArchivalStatus: updatedVisibilityArchivalStatus,
			VisibilityArchivalURI:    updatedVisibilityArchivalURI,
			BadBinaries:              testBinaries,
		},
		&persistenceblobs.NamespaceReplicationConfig{
			ActiveClusterName: updateClusterActive,
			Clusters:          updateClusters,
		},
		updateConfigVersion,
		updateFailoverVersion,
		updateFailoverNotificationVersion,
		&failoverEndTime,
		notificationVersion,
	)
	m.NoError(err3)

	resp4, err4 := m.GetNamespace(nil, name)
	m.NoError(err4)
	m.NotNil(resp4)
	m.EqualValues(id, resp4.Namespace.Info.Id)
	m.Equal(name, resp4.Namespace.Info.Name)
	m.Equal(isGlobalNamespace, resp4.IsGlobalNamespace)
	m.Equal(updatedStatus, resp4.Namespace.Info.Status)
	m.Equal(updatedDescription, resp4.Namespace.Info.Description)
	m.Equal(updatedOwner, resp4.Namespace.Info.Owner)
	m.Equal(updatedData, resp4.Namespace.Info.Data)
	m.Equal(updatedRetention, resp4.Namespace.Config.RetentionDays)
	m.Equal(updatedEmitMetric, resp4.Namespace.Config.EmitMetric)
	m.Equal(updatedHistoryArchivalStatus, resp4.Namespace.Config.HistoryArchivalStatus)
	m.Equal(updatedHistoryArchivalURI, resp4.Namespace.Config.HistoryArchivalURI)
	m.Equal(updatedVisibilityArchivalStatus, resp4.Namespace.Config.VisibilityArchivalStatus)
	m.Equal(updatedVisibilityArchivalURI, resp4.Namespace.Config.VisibilityArchivalURI)
	m.True(reflect.DeepEqual(testBinaries, resp4.Namespace.Config.BadBinaries))
	m.Equal(updateClusterActive, resp4.Namespace.ReplicationConfig.ActiveClusterName)
	m.Equal(len(updateClusters), len(resp4.Namespace.ReplicationConfig.Clusters))
	for index := range clusters {
		m.Equal(updateClusters[index], resp4.Namespace.ReplicationConfig.Clusters[index])
	}
	m.Equal(updateConfigVersion, resp4.Namespace.ConfigVersion)
	m.Equal(updateFailoverVersion, resp4.Namespace.FailoverVersion)
	m.Equal(updateFailoverNotificationVersion, resp4.Namespace.FailoverNotificationVersion)
	m.Equal(notificationVersion, resp4.NotificationVersion)
	m.Equal(&failoverEndTime, resp4.FailoverEndTime)

	resp5, err5 := m.GetNamespace(id, "")
	m.NoError(err5)
	m.NotNil(resp5)
	m.EqualValues(id, resp5.Namespace.Info.Id)
	m.Equal(name, resp5.Namespace.Info.Name)
	m.Equal(isGlobalNamespace, resp5.IsGlobalNamespace)
	m.Equal(updatedStatus, resp5.Namespace.Info.Status)
	m.Equal(updatedDescription, resp5.Namespace.Info.Description)
	m.Equal(updatedOwner, resp5.Namespace.Info.Owner)
	m.Equal(updatedData, resp5.Namespace.Info.Data)
	m.Equal(updatedRetention, resp5.Namespace.Config.RetentionDays)
	m.Equal(updatedEmitMetric, resp5.Namespace.Config.EmitMetric)
	m.Equal(updatedHistoryArchivalStatus, resp5.Namespace.Config.HistoryArchivalStatus)
	m.Equal(updatedHistoryArchivalURI, resp5.Namespace.Config.HistoryArchivalURI)
	m.Equal(updatedVisibilityArchivalStatus, resp5.Namespace.Config.VisibilityArchivalStatus)
	m.Equal(updatedVisibilityArchivalURI, resp5.Namespace.Config.VisibilityArchivalURI)
	m.Equal(updateClusterActive, resp5.Namespace.ReplicationConfig.ActiveClusterName)
	m.Equal(len(updateClusters), len(resp5.Namespace.ReplicationConfig.Clusters))
	for index := range clusters {
		m.Equal(updateClusters[index], resp5.Namespace.ReplicationConfig.Clusters[index])
	}
	m.Equal(updateConfigVersion, resp5.Namespace.ConfigVersion)
	m.Equal(updateFailoverVersion, resp5.Namespace.FailoverVersion)
	m.Equal(updateFailoverNotificationVersion, resp5.Namespace.FailoverNotificationVersion)
	m.Equal(notificationVersion, resp5.NotificationVersion)
	m.Equal(&failoverEndTime, resp4.FailoverEndTime)

	notificationVersion++
	err6 := m.UpdateDomain(
		&p.DomainInfo{
			ID:          resp2.Info.ID,
			Name:        resp2.Info.Name,
			Status:      updatedStatus,
			Description: updatedDescription,
			OwnerEmail:  updatedOwner,
			Data:        updatedData,
		},
		&p.DomainConfig{
			Retention:                updatedRetention,
			EmitMetric:               updatedEmitMetric,
			HistoryArchivalStatus:    updatedHistoryArchivalStatus,
			HistoryArchivalURI:       updatedHistoryArchivalURI,
			VisibilityArchivalStatus: updatedVisibilityArchivalStatus,
			VisibilityArchivalURI:    updatedVisibilityArchivalURI,
			BadBinaries:              testBinaries,
		},
		&p.DomainReplicationConfig{
			ActiveClusterName: updateClusterActive,
			Clusters:          updateClusters,
		},
		updateConfigVersion,
		updateFailoverVersion,
		updateFailoverNotificationVersion,
		nil,
		notificationVersion,
	)
	m.NoError(err6)

	resp6, err6 := m.GetDomain("", name)
	m.NoError(err6)
	m.NotNil(resp6)
	m.Equal(id, resp6.Info.ID)
	m.Equal(name, resp6.Info.Name)
	m.Equal(isGlobalDomain, resp6.IsGlobalDomain)
	m.Equal(updatedStatus, resp6.Info.Status)
	m.Equal(updatedDescription, resp6.Info.Description)
	m.Equal(updatedOwner, resp6.Info.OwnerEmail)
	m.Equal(updatedData, resp6.Info.Data)
	m.Equal(updatedRetention, resp6.Config.Retention)
	m.Equal(updatedEmitMetric, resp6.Config.EmitMetric)
	m.Equal(updatedHistoryArchivalStatus, resp6.Config.HistoryArchivalStatus)
	m.Equal(updatedHistoryArchivalURI, resp6.Config.HistoryArchivalURI)
	m.Equal(updatedVisibilityArchivalStatus, resp6.Config.VisibilityArchivalStatus)
	m.Equal(updatedVisibilityArchivalURI, resp6.Config.VisibilityArchivalURI)
	m.True(testBinaries.Equals(&resp6.Config.BadBinaries))
	m.Equal(updateClusterActive, resp6.ReplicationConfig.ActiveClusterName)
	m.Equal(len(updateClusters), len(resp6.ReplicationConfig.Clusters))
	for index := range clusters {
		m.Equal(updateClusters[index], resp4.ReplicationConfig.Clusters[index])
	}
	m.Equal(updateConfigVersion, resp6.ConfigVersion)
	m.Equal(updateFailoverVersion, resp6.FailoverVersion)
	m.Equal(updateFailoverNotificationVersion, resp6.FailoverNotificationVersion)
	m.Equal(notificationVersion, resp6.NotificationVersion)
	m.Nil(resp6.FailoverEndTime)
}

// TestDeleteNamespace test
func (m *MetadataPersistenceSuiteV2) TestDeleteNamespace() {
	id := primitives.UUID(uuid.NewRandom()[:])
	name := "delete-namespace-test-name"
	status := namespacepb.NamespaceStatus_Registered
	description := "delete-namespace-test-description"
	owner := "delete-namespace-test-owner"
	data := map[string]string{"k1": "v1"}
	retention := 10
	emitMetric := true
	historyArchivalStatus := namespacepb.ArchivalStatus_Enabled
	historyArchivalURI := "test://history/uri"
	visibilityArchivalStatus := namespacepb.ArchivalStatus_Enabled
	visibilityArchivalURI := "test://visibility/uri"

	clusterActive := "some random active cluster name"
	clusterStandby := "some random standby cluster name"
	configVersion := int64(10)
	failoverVersion := int64(59)
	isGlobalNamespace := true
	clusters := []string{ clusterActive, clusterStandby }

	resp1, err1 := m.CreateNamespace(
		&persistenceblobs.NamespaceInfo{
			Id:          id,
			Name:        name,
			Status:      status,
			Description: description,
			Owner:       owner,
			Data:        data,
		},
		&persistenceblobs.NamespaceConfig{
			RetentionDays:            int32(retention),
			EmitMetric:               emitMetric,
			HistoryArchivalStatus:    historyArchivalStatus,
			HistoryArchivalURI:       historyArchivalURI,
			VisibilityArchivalStatus: visibilityArchivalStatus,
			VisibilityArchivalURI:    visibilityArchivalURI,
		},
		&persistenceblobs.NamespaceReplicationConfig{
			ActiveClusterName: clusterActive,
			Clusters:          clusters,
		},
		isGlobalNamespace,
		configVersion,
		failoverVersion,
	)
	m.NoError(err1)
	m.EqualValues(id, resp1.ID)

	resp2, err2 := m.GetNamespace(nil, name)
	m.NoError(err2)
	m.NotNil(resp2)

	err3 := m.DeleteNamespace(nil, name)
	m.NoError(err3)

	resp4, err4 := m.GetNamespace(nil, name)
	m.Error(err4)
	m.IsType(&serviceerror.NotFound{}, err4)
	m.Nil(resp4)

	resp5, err5 := m.GetNamespace(id, "")
	m.Error(err5)
	m.IsType(&serviceerror.NotFound{}, err5)
	m.Nil(resp5)

	id = primitives.UUID(uuid.NewRandom())
	resp6, err6 := m.CreateNamespace(
		&persistenceblobs.NamespaceInfo{
			Id:          id,
			Name:        name,
			Status:      status,
			Description: description,
			Owner:       owner,
			Data:        data,
		},
		&persistenceblobs.NamespaceConfig{
			RetentionDays:            int32(retention),
			EmitMetric:               emitMetric,
			HistoryArchivalStatus:    historyArchivalStatus,
			HistoryArchivalURI:       historyArchivalURI,
			VisibilityArchivalStatus: visibilityArchivalStatus,
			VisibilityArchivalURI:    visibilityArchivalURI,
		},
		&persistenceblobs.NamespaceReplicationConfig{
			ActiveClusterName: clusterActive,
			Clusters:          clusters,
		},
		isGlobalNamespace,
		configVersion,
		failoverVersion,
	)
	m.NoError(err6)
	m.EqualValues(id, resp6.ID)

	err7 := m.DeleteNamespace(id, "")
	m.NoError(err7)

	resp8, err8 := m.GetNamespace(nil, name)
	m.Error(err8)
	m.IsType(&serviceerror.NotFound{}, err8)
	m.Nil(resp8)

	resp9, err9 := m.GetNamespace(id, "")
	m.Error(err9)
	m.IsType(&serviceerror.NotFound{}, err9)
	m.Nil(resp9)
}

// TestListNamespaces test
func (m *MetadataPersistenceSuiteV2) TestListNamespaces() {
	clusterActive1 := "some random active cluster name"
	clusterStandby1 := "some random standby cluster name"
	clusters1 := []string{ clusterActive1,  clusterStandby1 }


	clusterActive2 := "other random active cluster name"
	clusterStandby2 := "other random standby cluster name"
	clusters2 := []string{ clusterActive2, clusterStandby2 }


	testBinaries1 := &namespacepb.BadBinaries{
		Binaries: map[string]*namespacepb.BadBinaryInfo{
			"abc": {
				Reason:          "test-reason1",
				Operator:        "test-operator1",
				CreatedTimeNano: 123,
			},
		},
	}
	testBinaries2 := &namespacepb.BadBinaries{
		Binaries: map[string]*namespacepb.BadBinaryInfo{
			"efg": {
				Reason:          "test-reason2",
				Operator:        "test-operator2",
				CreatedTimeNano: 456,
			},
		},
	}

	inputNamespaces := []*p.GetNamespaceResponse{
		{
			Namespace: &persistenceblobs.NamespaceDetail{
				Info: &persistenceblobs.NamespaceInfo{
					Id:          uuid.NewRandom(),
					Name:        "list-namespace-test-name-1",
					Status:      namespacepb.NamespaceStatus_Registered,
					Description: "list-namespace-test-description-1",
					Owner:       "list-namespace-test-owner-1",
					Data:        map[string]string{"k1": "v1"},
				},
				Config: &persistenceblobs.NamespaceConfig{
					RetentionDays:            109,
					EmitMetric:               true,
					HistoryArchivalStatus:    namespacepb.ArchivalStatus_Enabled,
					HistoryArchivalURI:       "test://history/uri",
					VisibilityArchivalStatus: namespacepb.ArchivalStatus_Enabled,
					VisibilityArchivalURI:    "test://visibility/uri",
					BadBinaries:              testBinaries1,
				},
				ReplicationConfig: &persistenceblobs.NamespaceReplicationConfig{
					ActiveClusterName: clusterActive1,
					Clusters:          clusters1,
				},

				ConfigVersion:   133,
				FailoverVersion: 266,
			},
			IsGlobalNamespace: true,
		},
		{
			Namespace: &persistenceblobs.NamespaceDetail{
				Info: &persistenceblobs.NamespaceInfo{
					Id:          uuid.NewRandom(),
					Name:        "list-namespace-test-name-2",
					Status:      namespacepb.NamespaceStatus_Registered,
					Description: "list-namespace-test-description-2",
					Owner:       "list-namespace-test-owner-2",
					Data:        map[string]string{"k1": "v2"},
				},
				Config: &persistenceblobs.NamespaceConfig{
					RetentionDays:            326,
					EmitMetric:               false,
					HistoryArchivalStatus:    namespacepb.ArchivalStatus_Disabled,
					HistoryArchivalURI:       "",
					VisibilityArchivalStatus: namespacepb.ArchivalStatus_Disabled,
					VisibilityArchivalURI:    "",
					BadBinaries:              testBinaries2,
				},
				ReplicationConfig: &persistenceblobs.NamespaceReplicationConfig{
					ActiveClusterName: clusterActive2,
					Clusters:          clusters2,
				},
				ConfigVersion:     400,
				FailoverVersion:   667,
			},
			IsGlobalNamespace: false,
		},
	}
	for _, namespace := range inputNamespaces {
		_, err := m.CreateNamespace(
			namespace.Namespace.Info,
			namespace.Namespace.Config,
			namespace.Namespace.ReplicationConfig,
			namespace.IsGlobalNamespace,
			namespace.Namespace.ConfigVersion,
			namespace.Namespace.FailoverVersion,
		)
		m.NoError(err)
	}

	var token []byte
	pageSize := 1
	outputNamespaces := make(map[string]*p.GetNamespaceResponse)
ListLoop:
	for {
		resp, err := m.ListNamespaces(pageSize, token)
		m.NoError(err)
		token = resp.NextPageToken
		for _, namespace := range resp.Namespaces {
			outputNamespaces[string(namespace.Namespace.Info.Id)] = namespace
			// global notification version is already tested, so here we make it 0
			// so we can test == easily
			namespace.NotificationVersion = 0
		}
		if len(token) == 0 {
			break ListLoop
		}
	}

	m.Equal(len(inputNamespaces), len(outputNamespaces))
	for _, namespace := range inputNamespaces {
		m.Equal(namespace, outputNamespaces[string(namespace.Namespace.Info.Id)])
	}
}

// CreateNamespace helper method
func (m *MetadataPersistenceSuiteV2) CreateNamespace(info *persistenceblobs.NamespaceInfo, config *persistenceblobs.NamespaceConfig,
	replicationConfig *persistenceblobs.NamespaceReplicationConfig, isGlobalnamespace bool, configVersion int64, failoverVersion int64) (*p.CreateNamespaceResponse, error) {
	return m.MetadataManager.CreateNamespace(&p.CreateNamespaceRequest{
		Namespace: &persistenceblobs.NamespaceDetail{
		Info:              info,
		Config:            config,
		ReplicationConfig: replicationConfig,

		ConfigVersion:     configVersion,
		FailoverVersion:   failoverVersion,
	}, IsGlobalNamespace: isGlobalnamespace,
	})
}

// GetNamespace helper method
func (m *MetadataPersistenceSuiteV2) GetNamespace(id primitives.UUID, name string) (*p.GetNamespaceResponse, error) {
	return m.MetadataManager.GetNamespace(&p.GetNamespaceRequest{
		ID:   id,
		Name: name,
	})
}

<<<<<<< HEAD
// UpdateNamespace helper method
func (m *MetadataPersistenceSuiteV2) UpdateNamespace(
	info *persistenceblobs.NamespaceInfo,
	config *persistenceblobs.NamespaceConfig,
	replicationConfig *persistenceblobs.NamespaceReplicationConfig,
	configVersion int64, failoverVersion int64,
	failoverNotificationVersion int64, notificationVersion int64,
	) error {
	return m.MetadataManager.UpdateNamespace(&p.UpdateNamespaceRequest{
		Namespace: &persistenceblobs.NamespaceDetail{
			Info:                        info,
			Config:                      config,
			ReplicationConfig:           replicationConfig,
			ConfigVersion:               configVersion,
			FailoverVersion:             failoverVersion,
			FailoverNotificationVersion: failoverNotificationVersion,
		},
		NotificationVersion: notificationVersion,
=======
// UpdateDomain helper method
func (m *MetadataPersistenceSuiteV2) UpdateDomain(
	info *p.DomainInfo,
	config *p.DomainConfig,
	replicationConfig *p.DomainReplicationConfig,
	configVersion int64,
	failoverVersion int64,
	failoverNotificationVersion int64,
	failoverEndTime *int64,
	notificationVersion int64,
) error {

	return m.MetadataManager.UpdateDomain(&p.UpdateDomainRequest{
		Info:                        info,
		Config:                      config,
		ReplicationConfig:           replicationConfig,
		FailoverEndTime:             failoverEndTime,
		ConfigVersion:               configVersion,
		FailoverVersion:             failoverVersion,
		FailoverNotificationVersion: failoverNotificationVersion,
		NotificationVersion:         notificationVersion,
>>>>>>> 651a26b2
	})
}

// DeleteNamespace helper method
func (m *MetadataPersistenceSuiteV2) DeleteNamespace(id primitives.UUID, name string) error {
	if len(id) > 0 {
		return m.MetadataManager.DeleteNamespace(&p.DeleteNamespaceRequest{ID: id})
	}
	return m.MetadataManager.DeleteNamespaceByName(&p.DeleteNamespaceByNameRequest{Name: name})
}

// ListNamespaces helper method
func (m *MetadataPersistenceSuiteV2) ListNamespaces(pageSize int, pageToken []byte) (*p.ListNamespacesResponse, error) {
	return m.MetadataManager.ListNamespaces(&p.ListNamespacesRequest{
		PageSize:      pageSize,
		NextPageToken: pageToken,
	})
}<|MERGE_RESOLUTION|>--- conflicted
+++ resolved
@@ -120,7 +120,7 @@
 			Name:        name,
 			Status:      status,
 			Description: description,
-			Owner:  owner,
+			Owner:       owner,
 			Data:        data,
 		},
 		&persistenceblobs.NamespaceConfig{
@@ -214,7 +214,7 @@
 	configVersion := int64(11)
 	failoverVersion := int64(59)
 	isGlobalNamespace := true
-	clusters := []string{ clusterActive, clusterStandby }
+	clusters := []string{clusterActive, clusterStandby}
 
 	resp0, err0 := m.GetNamespace(nil, "does-not-exist")
 	m.Nil(resp0)
@@ -341,8 +341,7 @@
 	configVersion := int64(10)
 	failoverVersion := int64(59)
 	isGlobalNamespace := true
-	clusters := []string{ clusterActive,  clusterStandby }
-
+	clusters := []string{clusterActive, clusterStandby}
 
 	testBinaries := &namespacepb.BadBinaries{
 		Binaries: map[string]*namespacepb.BadBinaryInfo{
@@ -447,7 +446,7 @@
 	configVersion := int64(10)
 	failoverVersion := int64(59)
 	isGlobalNamespace := true
-	clusters := []string{ clusterActive,  clusterStandby, }
+	clusters := []string{clusterActive, clusterStandby}
 
 	resp1, err1 := m.CreateNamespace(
 		&persistenceblobs.NamespaceInfo{
@@ -523,16 +522,10 @@
 					ActiveClusterName: resp2.Namespace.ReplicationConfig.ActiveClusterName,
 					Clusters:          resp2.Namespace.ReplicationConfig.Clusters,
 				},
-<<<<<<< HEAD
 				resp2.Namespace.ConfigVersion,
 				resp2.Namespace.FailoverVersion,
 				resp2.Namespace.FailoverNotificationVersion,
-=======
-				resp2.ConfigVersion,
-				resp2.FailoverVersion,
-				resp2.FailoverNotificationVersion,
-				nil,
->>>>>>> 651a26b2
+				0,
 				notificationVersion,
 			)
 			if err3 == nil {
@@ -597,21 +590,9 @@
 	clusterStandby := "some random standby cluster name"
 	configVersion := int64(10)
 	failoverVersion := int64(59)
-<<<<<<< HEAD
+	failoverEndTime := time.Now().UnixNano()
 	isGlobalNamespace := true
-	clusters := []string{ clusterActive, clusterStandby }
-=======
-	failoverEndTime := time.Now().UnixNano()
-	isGlobalDomain := true
-	clusters := []*p.ClusterReplicationConfig{
-		{
-			ClusterName: clusterActive,
-		},
-		{
-			ClusterName: clusterStandby,
-		},
-	}
->>>>>>> 651a26b2
+	clusters := []string{clusterActive, clusterStandby}
 
 	resp1, err1 := m.CreateNamespace(
 		&persistenceblobs.NamespaceInfo{
@@ -664,7 +645,7 @@
 	updateConfigVersion := int64(12)
 	updateFailoverVersion := int64(28)
 	updateFailoverNotificationVersion := int64(14)
-	updateClusters := []string{ updateClusterActive, updateClusterStandby }
+	updateClusters := []string{updateClusterActive, updateClusterStandby}
 
 	testBinaries := &namespacepb.BadBinaries{
 		Binaries: map[string]*namespacepb.BadBinaryInfo{
@@ -701,7 +682,7 @@
 		updateConfigVersion,
 		updateFailoverVersion,
 		updateFailoverNotificationVersion,
-		&failoverEndTime,
+		failoverEndTime,
 		notificationVersion,
 	)
 	m.NoError(err3)
@@ -732,7 +713,7 @@
 	m.Equal(updateFailoverVersion, resp4.Namespace.FailoverVersion)
 	m.Equal(updateFailoverNotificationVersion, resp4.Namespace.FailoverNotificationVersion)
 	m.Equal(notificationVersion, resp4.NotificationVersion)
-	m.Equal(&failoverEndTime, resp4.FailoverEndTime)
+	m.Equal(failoverEndTime, resp4.Namespace.FailoverEndTime)
 
 	resp5, err5 := m.GetNamespace(id, "")
 	m.NoError(err5)
@@ -759,20 +740,20 @@
 	m.Equal(updateFailoverVersion, resp5.Namespace.FailoverVersion)
 	m.Equal(updateFailoverNotificationVersion, resp5.Namespace.FailoverNotificationVersion)
 	m.Equal(notificationVersion, resp5.NotificationVersion)
-	m.Equal(&failoverEndTime, resp4.FailoverEndTime)
+	m.Equal(failoverEndTime, resp4.Namespace.FailoverEndTime)
 
 	notificationVersion++
-	err6 := m.UpdateDomain(
-		&p.DomainInfo{
-			ID:          resp2.Info.ID,
-			Name:        resp2.Info.Name,
+	err6 := m.UpdateNamespace(
+		&persistenceblobs.NamespaceInfo{
+			Id:          resp2.Namespace.Info.Id,
+			Name:        resp2.Namespace.Info.Name,
 			Status:      updatedStatus,
 			Description: updatedDescription,
-			OwnerEmail:  updatedOwner,
+			Owner:       updatedOwner,
 			Data:        updatedData,
 		},
-		&p.DomainConfig{
-			Retention:                updatedRetention,
+		&persistenceblobs.NamespaceConfig{
+			RetentionDays:            updatedRetention,
 			EmitMetric:               updatedEmitMetric,
 			HistoryArchivalStatus:    updatedHistoryArchivalStatus,
 			HistoryArchivalURI:       updatedHistoryArchivalURI,
@@ -780,45 +761,45 @@
 			VisibilityArchivalURI:    updatedVisibilityArchivalURI,
 			BadBinaries:              testBinaries,
 		},
-		&p.DomainReplicationConfig{
+		&persistenceblobs.NamespaceReplicationConfig{
 			ActiveClusterName: updateClusterActive,
 			Clusters:          updateClusters,
 		},
 		updateConfigVersion,
 		updateFailoverVersion,
 		updateFailoverNotificationVersion,
-		nil,
+		0,
 		notificationVersion,
 	)
 	m.NoError(err6)
 
-	resp6, err6 := m.GetDomain("", name)
+	resp6, err6 := m.GetNamespace(id, "")
 	m.NoError(err6)
 	m.NotNil(resp6)
-	m.Equal(id, resp6.Info.ID)
-	m.Equal(name, resp6.Info.Name)
-	m.Equal(isGlobalDomain, resp6.IsGlobalDomain)
-	m.Equal(updatedStatus, resp6.Info.Status)
-	m.Equal(updatedDescription, resp6.Info.Description)
-	m.Equal(updatedOwner, resp6.Info.OwnerEmail)
-	m.Equal(updatedData, resp6.Info.Data)
-	m.Equal(updatedRetention, resp6.Config.Retention)
-	m.Equal(updatedEmitMetric, resp6.Config.EmitMetric)
-	m.Equal(updatedHistoryArchivalStatus, resp6.Config.HistoryArchivalStatus)
-	m.Equal(updatedHistoryArchivalURI, resp6.Config.HistoryArchivalURI)
-	m.Equal(updatedVisibilityArchivalStatus, resp6.Config.VisibilityArchivalStatus)
-	m.Equal(updatedVisibilityArchivalURI, resp6.Config.VisibilityArchivalURI)
-	m.True(testBinaries.Equals(&resp6.Config.BadBinaries))
-	m.Equal(updateClusterActive, resp6.ReplicationConfig.ActiveClusterName)
-	m.Equal(len(updateClusters), len(resp6.ReplicationConfig.Clusters))
+	m.EqualValues(id, resp6.Namespace.Info.Id)
+	m.Equal(name, resp6.Namespace.Info.Name)
+	m.Equal(isGlobalNamespace, resp6.IsGlobalNamespace)
+	m.Equal(updatedStatus, resp6.Namespace.Info.Status)
+	m.Equal(updatedDescription, resp6.Namespace.Info.Description)
+	m.Equal(updatedOwner, resp6.Namespace.Info.Owner)
+	m.Equal(updatedData, resp6.Namespace.Info.Data)
+	m.Equal(updatedRetention, resp6.Namespace.Config.RetentionDays)
+	m.Equal(updatedEmitMetric, resp6.Namespace.Config.EmitMetric)
+	m.Equal(updatedHistoryArchivalStatus, resp6.Namespace.Config.HistoryArchivalStatus)
+	m.Equal(updatedHistoryArchivalURI, resp6.Namespace.Config.HistoryArchivalURI)
+	m.Equal(updatedVisibilityArchivalStatus, resp6.Namespace.Config.VisibilityArchivalStatus)
+	m.Equal(updatedVisibilityArchivalURI, resp6.Namespace.Config.VisibilityArchivalURI)
+	m.True(reflect.DeepEqual(testBinaries, resp6.Namespace.Config.BadBinaries))
+	m.Equal(updateClusterActive, resp6.Namespace.ReplicationConfig.ActiveClusterName)
+	m.Equal(len(updateClusters), len(resp6.Namespace.ReplicationConfig.Clusters))
 	for index := range clusters {
-		m.Equal(updateClusters[index], resp4.ReplicationConfig.Clusters[index])
-	}
-	m.Equal(updateConfigVersion, resp6.ConfigVersion)
-	m.Equal(updateFailoverVersion, resp6.FailoverVersion)
-	m.Equal(updateFailoverNotificationVersion, resp6.FailoverNotificationVersion)
+		m.Equal(updateClusters[index], resp4.Namespace.ReplicationConfig.Clusters[index])
+	}
+	m.Equal(updateConfigVersion, resp6.Namespace.ConfigVersion)
+	m.Equal(updateFailoverVersion, resp6.Namespace.FailoverVersion)
+	m.Equal(updateFailoverNotificationVersion, resp6.Namespace.FailoverNotificationVersion)
 	m.Equal(notificationVersion, resp6.NotificationVersion)
-	m.Nil(resp6.FailoverEndTime)
+	m.Equal(int64(0), resp6.Namespace.FailoverEndTime)
 }
 
 // TestDeleteNamespace test
@@ -841,7 +822,7 @@
 	configVersion := int64(10)
 	failoverVersion := int64(59)
 	isGlobalNamespace := true
-	clusters := []string{ clusterActive, clusterStandby }
+	clusters := []string{clusterActive, clusterStandby}
 
 	resp1, err1 := m.CreateNamespace(
 		&persistenceblobs.NamespaceInfo{
@@ -935,13 +916,11 @@
 func (m *MetadataPersistenceSuiteV2) TestListNamespaces() {
 	clusterActive1 := "some random active cluster name"
 	clusterStandby1 := "some random standby cluster name"
-	clusters1 := []string{ clusterActive1,  clusterStandby1 }
-
+	clusters1 := []string{clusterActive1, clusterStandby1}
 
 	clusterActive2 := "other random active cluster name"
 	clusterStandby2 := "other random standby cluster name"
-	clusters2 := []string{ clusterActive2, clusterStandby2 }
-
+	clusters2 := []string{clusterActive2, clusterStandby2}
 
 	testBinaries1 := &namespacepb.BadBinaries{
 		Binaries: map[string]*namespacepb.BadBinaryInfo{
@@ -1015,8 +994,8 @@
 					ActiveClusterName: clusterActive2,
 					Clusters:          clusters2,
 				},
-				ConfigVersion:     400,
-				FailoverVersion:   667,
+				ConfigVersion:   400,
+				FailoverVersion: 667,
 			},
 			IsGlobalNamespace: false,
 		},
@@ -1063,13 +1042,13 @@
 	replicationConfig *persistenceblobs.NamespaceReplicationConfig, isGlobalnamespace bool, configVersion int64, failoverVersion int64) (*p.CreateNamespaceResponse, error) {
 	return m.MetadataManager.CreateNamespace(&p.CreateNamespaceRequest{
 		Namespace: &persistenceblobs.NamespaceDetail{
-		Info:              info,
-		Config:            config,
-		ReplicationConfig: replicationConfig,
-
-		ConfigVersion:     configVersion,
-		FailoverVersion:   failoverVersion,
-	}, IsGlobalNamespace: isGlobalnamespace,
+			Info:              info,
+			Config:            config,
+			ReplicationConfig: replicationConfig,
+
+			ConfigVersion:   configVersion,
+			FailoverVersion: failoverVersion,
+		}, IsGlobalNamespace: isGlobalnamespace,
 	})
 }
 
@@ -1081,15 +1060,17 @@
 	})
 }
 
-<<<<<<< HEAD
 // UpdateNamespace helper method
 func (m *MetadataPersistenceSuiteV2) UpdateNamespace(
 	info *persistenceblobs.NamespaceInfo,
 	config *persistenceblobs.NamespaceConfig,
 	replicationConfig *persistenceblobs.NamespaceReplicationConfig,
-	configVersion int64, failoverVersion int64,
-	failoverNotificationVersion int64, notificationVersion int64,
-	) error {
+	configVersion int64,
+	failoverVersion int64,
+	failoverNotificationVersion int64,
+	failoverEndTime int64,
+	notificationVersion int64,
+) error {
 	return m.MetadataManager.UpdateNamespace(&p.UpdateNamespaceRequest{
 		Namespace: &persistenceblobs.NamespaceDetail{
 			Info:                        info,
@@ -1097,32 +1078,10 @@
 			ReplicationConfig:           replicationConfig,
 			ConfigVersion:               configVersion,
 			FailoverVersion:             failoverVersion,
+			FailoverEndTime:             failoverEndTime,
 			FailoverNotificationVersion: failoverNotificationVersion,
 		},
 		NotificationVersion: notificationVersion,
-=======
-// UpdateDomain helper method
-func (m *MetadataPersistenceSuiteV2) UpdateDomain(
-	info *p.DomainInfo,
-	config *p.DomainConfig,
-	replicationConfig *p.DomainReplicationConfig,
-	configVersion int64,
-	failoverVersion int64,
-	failoverNotificationVersion int64,
-	failoverEndTime *int64,
-	notificationVersion int64,
-) error {
-
-	return m.MetadataManager.UpdateDomain(&p.UpdateDomainRequest{
-		Info:                        info,
-		Config:                      config,
-		ReplicationConfig:           replicationConfig,
-		FailoverEndTime:             failoverEndTime,
-		ConfigVersion:               configVersion,
-		FailoverVersion:             failoverVersion,
-		FailoverNotificationVersion: failoverNotificationVersion,
-		NotificationVersion:         notificationVersion,
->>>>>>> 651a26b2
 	})
 }
 
